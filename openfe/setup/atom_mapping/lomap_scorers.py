# This code is part of OpenFE and is licensed under the MIT license.
# For details, see https://github.com/OpenFreeEnergy/openfe
from collections import defaultdict
from lomap import dbmol as _dbmol
from lomap import mcs as lomap_mcs
import math
from rdkit import Chem

from . import LigandAtomMapping

DEFAULT_ANS_DIFFICULTY = {
    # H to element - not sure this has any effect currently
    1: {9: 0.5, 17: 0.25, 35: 0, 53: -0.5},
    # O to element - methoxy to Cl/Br is easier than expected
    8: {17: 0.85, 35: 0.85},
    # F to element
    9: {17: 0.5, 35: 0.25, 53: 0},
    # Cl to element
    17: {35: 0.85, 53: 0.65},
    # Br to element
    35: {53: 0.85},
}


def ecr_score(mapping: LigandAtomMapping) -> float:
    """
    Score an atom mapping with the EleCtrostatic Rule.
    """
    molA = mapping.componentA.to_rdkit()
    molB = mapping.componentB.to_rdkit()

    return 1 - _dbmol.ecr(molA, molB)


def mcsr_score(mapping: LigandAtomMapping, beta: float = 0.1) -> float:
    """
    Score an atom mapping with the Maximum Command Substructure Rule.

    This rule was originally defined as::

        mcsr = exp( - beta * (n1 + n2 - 2 * n_common))

    Where n1 and n2 are the number of atoms in each molecule, and n_common
    the number of atoms in the MCS.

    Giving a value in the range [0, 1.0], with 1.0 being complete agreement

    This is turned into a score by simply returning (1-mcsr)
    """
    molA = mapping.componentA.to_rdkit()
    molB = mapping.componentB.to_rdkit()
    molA_to_molB = mapping.componentA_to_componentB

    n1 = molA.GetNumHeavyAtoms()
    n2 = molB.GetNumHeavyAtoms()
    # get heavy atom mcs count
    n_common = 0
    for i, j in molA_to_molB.items():
        if (molA.GetAtomWithIdx(i).GetAtomicNum() != 1
                and molB.GetAtomWithIdx(j).GetAtomicNum() != 1):
            n_common += 1

    mcsr = math.exp(-beta * (n1 + n2 - 2 * n_common))

    return 1 - mcsr


def mncar_score(mapping: LigandAtomMapping, ths: int = 4) -> float:
    """
    Score an atom mapping with the Minimum Number of Common Atoms Rule.

    Parameters
    ----------
    ths : int
      the minimum number of atoms to share
    """
    molA = mapping.componentA.to_rdkit()
    molB = mapping.componentB.to_rdkit()
    molA_to_molB = mapping.componentA_to_componentB

    n1 = molA.GetNumHeavyAtoms()
    n2 = molB.GetNumHeavyAtoms()
    n_common = 0
    for i, j in molA_to_molB.items():
        if (molA.GetAtomWithIdx(i).GetAtomicNum() != 1
                and molB.GetAtomWithIdx(j).GetAtomicNum() != 1):
            n_common += 1

    ok = (n_common > ths) or (n1 < ths + 3) or (n2 < ths + 3)

    return 0.0 if ok else 1.0


def tmcsr_score(self, mapping: LigandAtomMapping) -> float:
    raise NotImplementedError


def atomic_number_score(mapping: LigandAtomMapping, beta=0.1,
                        difficulty=None) -> float:
    """
    Score an atom mapping by the elemental changes it specifies.

    For each transmuted atom, a mismatch score is summed, according to the
    difficulty scores (see difficult parameter).  The final score is then
    given as:

    .. code::

        score = 1 - exp(-beta * mismatch)

    Parameters
    ----------
    mapping : LigandAtomMapping
    beta : float, optional
      scaling factor for this rule, default 0.1
    difficulty : dict, optional
      a dict of dicts, mapping atomic number of one species, to another,
      to a mismatch in the identity of these elements.  1.0 indicates two
      elements are considered interchangeable, 0.0 indicates two elements
      are incompatible, a default of 0.5 is used.
      The scores in openfe.setup.lomap_mapper.DEFAULT_ANS_DIFFICULT are
      used by default

    Returns
    -------
    score : float
    """
    molA = mapping.componentA.to_rdkit()
    molB = mapping.componentB.to_rdkit()
    molA_to_molB = mapping.componentA_to_componentB

    if difficulty is None:
        difficulty = DEFAULT_ANS_DIFFICULTY

    nmismatch = 0
    for i, j in molA_to_molB.items():
        atom_i = molA.GetAtomWithIdx(i)
        atom_j = molB.GetAtomWithIdx(j)

        n_i = atom_i.GetAtomicNum()
        n_j = atom_j.GetAtomicNum()

        if n_i == n_j:
            continue
        elif n_i == 1 or n_j == 1:  # ignore hydrogen switches?
            continue

        try:
            ij = difficulty[n_i][n_j]
        except KeyError:
            ij = -1
        try:
            ji = difficulty[n_j][n_i]
        except KeyError:
            ji = -1
        diff = max(ij, ji)
        if diff == -1:
            diff = 0.5

        nmismatch += 1 - diff

    atomic_number_rule = math.exp(-beta * nmismatch)

    return 1 - atomic_number_rule


def hybridization_score(mapping: LigandAtomMapping, beta=0.15) -> float:
    """
    Score an atom mapping by how much each atom's orbital hybridization changes.

    Score calculated as:

    1 - math.exp(-beta * nmismatch)

    Parameters
    ----------
    mapping : LigandAtomMapping
    beta : float, optional
      default 0.15

    Returns
    -------
    score : float
    """
    mol1 = mapping.componentA.to_rdkit()
    mol2 = mapping.componentB.to_rdkit()
    molA_to_molB = mapping.componentA_to_componentB

    nmismatch = 0
    for i, j in molA_to_molB.items():
        atom_i = mol1.GetAtomWithIdx(i)
        atom_j = mol2.GetAtomWithIdx(j)

        if atom_i.GetAtomicNum() == 1 or atom_j.GetAtomicNum() == 1:
            # skip hydrogen changes
            continue

        hyb_i = lomap_mcs.atom_hybridization(atom_i)
        hyb_j = lomap_mcs.atom_hybridization(atom_j)

        mismatch = hyb_i != hyb_j
        # Allow Nsp3 to match Nsp2, otherwise guanidines etc become painful
        if (atom_i.GetAtomicNum() == 7 and atom_j.GetAtomicNum() == 7 and
                hyb_i in [2, 3] and hyb_j in [2, 3]):
            mismatch = False

        if mismatch:
            nmismatch += 1

    hybridization_rule = math.exp(- beta * nmismatch)

    return 1 - hybridization_rule


def sulfonamides_score(mapping: LigandAtomMapping, beta=0.4) -> float:
    """
    Score an atom mapping according to whether it introduces a sulfonamide.

    Returns ``(1 - math.exp(- beta))`` if this happens, else ``0``.
    """
    molA = mapping.componentA.to_rdkit()
    molB = mapping.componentB.to_rdkit()
    molA_to_molB = mapping.componentA_to_componentB

    def has_sulfonamide(mol):
        return mol.HasSubstructMatch(Chem.MolFromSmarts('S(=O)(=O)N'))

    # create "remainders" of both molA and molB
    remA = Chem.EditableMol(molA)
    # this incremental deletion only works when we go from high to low,
    # as atoms are reindexed as we delete
    for i, j in sorted(molA_to_molB.items(), reverse=True):
        if (molA.GetAtomWithIdx(i).GetAtomicNum() !=
                molB.GetAtomWithIdx(j).GetAtomicNum()):
            continue
        remA.RemoveAtom(i)
    # loop molB separately, sorted by A indices doesn't necessarily sort
    # the B indices too, so these loops are in different orders
    remB = Chem.EditableMol(molB)
    for i, j in sorted(molA_to_molB.items(), key=lambda x: x[1],
                       reverse=True):
        if (molA.GetAtomWithIdx(i).GetAtomicNum() !=
                molB.GetAtomWithIdx(j).GetAtomicNum()):
            continue
        remB.RemoveAtom(j)

    if has_sulfonamide(remA.GetMol()) or has_sulfonamide(remB.GetMol()):
        return 1 - math.exp(-beta)
    else:
        return 0


def heterocycles_score(mapping: LigandAtomMapping, beta=0.4) -> float:
    """
    Penalise an atom mapping if a heterocycle is formed from a hydrogen.

    Pyrrole, furan and thiophene *are* pemitted however

    Returns 1 if this happens, else 0
    """
    molA = mapping.componentA.to_rdkit()
    molB = mapping.componentB.to_rdkit()
    molA_to_molB = mapping.componentA_to_componentB

    def creates_heterocyle(mol):
        # these patterns are lifted from lomap2 repo
        return (mol.HasSubstructMatch(
            Chem.MolFromSmarts('[n]1[c,n][c,n][c,n][c,n][c,n]1'))
            or
            mol.HasSubstructMatch(
            Chem.MolFromSmarts('[o,n,s]1[n][c,n][c,n][c,n]1'))
            or
            mol.HasSubstructMatch(
            Chem.MolFromSmarts('[o,n,s]1[c,n][n][c,n][c,n]1')))

    # create "remainders" of both molA and molB
    # create "remainders" of both molA and molB
    remA = Chem.EditableMol(molA)
    # this incremental deletion only works when we go from high to low,
    # as atoms are reindexed as we delete
    for i, j in sorted(molA_to_molB.items(), reverse=True):
        if (molA.GetAtomWithIdx(i).GetAtomicNum() !=
                molB.GetAtomWithIdx(j).GetAtomicNum()):
            continue
        remA.RemoveAtom(i)
    # loop molB separately, sorted by A indices doesn't necessarily sort
    # the B indices too, so these loops are in different orders
    remB = Chem.EditableMol(molB)
    for i, j in sorted(molA_to_molB.items(), key=lambda x: x[1],
                       reverse=True):
        if (molA.GetAtomWithIdx(i).GetAtomicNum() !=
                molB.GetAtomWithIdx(j).GetAtomicNum()):
            continue
        remB.RemoveAtom(j)

    if (creates_heterocyle(remA.GetMol()) or
            creates_heterocyle(remB.GetMol())):
        return 1 - math.exp(- beta)
    else:
        return 0


def transmuting_methyl_into_ring_score(mapping: LigandAtomMapping,
<<<<<<< HEAD
                                       beta=0.1, penalty=6.0) -> float:
    """
    Penalise an atom mapping if a ring is formed.
=======
                                       beta=0.1, penalty=6.0):
    """Penalises having a non-mapped ring atoms become a non-ring
>>>>>>> b027cff8

    This score would for example penalise R-CH3 to R-Ph where R is the same
    mapped atom and both CH3 and Ph are unmapped. Does not penalise R-H to R-Ph.
    If any atoms trigger the rule returns a score of::

      1 - exp(-1 * beta * penalty)

    Parameters
    ----------
    mapping : LigandAtomMapping
    beta : float
    penalty : float

    Returns
    -------
    score : float
    """
    molA = mapping.componentA.to_rdkit()
    molB = mapping.componentB.to_rdkit()
    # filter out hydrogens from mapping
    # this matches the current implementation in Lomap
    molA_to_molB = {}
    for i, j in mapping.componentA_to_componentB.items():
        if molA.GetAtomWithIdx(i).GetAtomicNum() == 1:
            continue
        if molB.GetAtomWithIdx(j).GetAtomicNum() == 1:
            continue
        molA_to_molB[i] = j

    ringbreak = False
    for i, j in molA_to_molB.items():
        atomA = molA.GetAtomWithIdx(i)

        for bA in atomA.GetBonds():
            otherA = bA.GetOtherAtom(atomA)
            if otherA.GetAtomicNum() == 1:
                continue
            if otherA.GetIdx() in molA_to_molB:
                # if other end of bond in core, ignore
                continue

            # try and find the corresponding atom in molecule B
            atomB = molB.GetAtomWithIdx(j)
            for bB in atomB.GetBonds():
                otherB = bB.GetOtherAtom(atomB)
                if otherB.GetAtomicNum() == 1:
                    continue
                if otherB.GetIdx() in molA_to_molB.values():
                    continue

                if otherA.IsInRing() ^ otherB.IsInRing():
                    ringbreak = True

    if not ringbreak:
        return 0
    else:
        return 1 - math.exp(- beta * penalty)


def transmuting_ring_sizes_score(mapping: LigandAtomMapping) -> float:
    """Penalise an atom mapping if it alters the size of a ring."""
    molA = mapping.componentA.to_rdkit()
    molB = mapping.componentB.to_rdkit()
    molA_to_molB = mapping.componentA_to_componentB

    def gen_ringdict(mol):
        # maps atom idx to ring sizes
        ringinfo = mol.GetRingInfo()

        idx_to_ringsizes = defaultdict(list)
        for r in ringinfo.AtomRings():
            for idx in r:
                idx_to_ringsizes[idx].append(len(r))
        return idx_to_ringsizes

    # generate ring size dicts
    ringdictA = gen_ringdict(molA)
    ringdictB = gen_ringdict(molB)

    is_bad = False
    # check first degree neighbours of core atoms to see if their ring
    # sizes are the same
    for i, j in molA_to_molB.items():
        atomA = molA.GetAtomWithIdx(i)

        for bA in atomA.GetBonds():
            otherA = bA.GetOtherAtom(atomA)
            if otherA.GetIdx() in molA_to_molB:
                # if other end of bond in core, ignore
                continue
            # otherA is an atom not in the mapping, but bonded to an
            # atom in the mapping
            if not otherA.IsInRing():
                continue

            # try and find the corresponding atom in molecule B
            atomB = molB.GetAtomWithIdx(j)
            for bB in atomB.GetBonds():
                otherB = bB.GetOtherAtom(atomB)
                if otherB.GetIdx() in molA_to_molB.values():
                    continue
                if not otherB.IsInRing():
                    continue

                # ringdict[idx] will give the list of ringsizes for an atom
                if set(ringdictA[otherA.GetIdx()]) != set(
                        ringdictB[otherB.GetIdx()]):
                    is_bad = True

    return 1 - 0.1 if is_bad else 0


def default_lomap_score(mapping: LigandAtomMapping) -> float:
    """
    Score an atom mapping with the default score function from Lomap2.

    This combines many of the other scores in this module into a single score.

    Note
    ----
    Like other scores, relative to the original Lomap this is (1 - score)
    I.e. high values are "bad", low values are "good"
    """
    score = math.prod((
        1 - ecr_score(mapping),
        1 - mncar_score(mapping),
        1 - mcsr_score(mapping),
        1 - atomic_number_score(mapping),
        1 - hybridization_score(mapping),
        1 - sulfonamides_score(mapping),
        1 - heterocycles_score(mapping),
        1 - transmuting_methyl_into_ring_score(mapping),
        1 - transmuting_ring_sizes_score(mapping)
    ))

    return 1 - score<|MERGE_RESOLUTION|>--- conflicted
+++ resolved
@@ -301,20 +301,15 @@
 
 
 def transmuting_methyl_into_ring_score(mapping: LigandAtomMapping,
-<<<<<<< HEAD
                                        beta=0.1, penalty=6.0) -> float:
     """
-    Penalise an atom mapping if a ring is formed.
-=======
-                                       beta=0.1, penalty=6.0):
-    """Penalises having a non-mapped ring atoms become a non-ring
->>>>>>> b027cff8
+    Penalise an atom mapping if a ring is formed from an unmapped atom.
 
     This score would for example penalise R-CH3 to R-Ph where R is the same
     mapped atom and both CH3 and Ph are unmapped. Does not penalise R-H to R-Ph.
-    If any atoms trigger the rule returns a score of::
-
-      1 - exp(-1 * beta * penalty)
+    If any atoms trigger the rule returns a score of:
+
+        1 - exp(-1 * beta * penalty)
 
     Parameters
     ----------
