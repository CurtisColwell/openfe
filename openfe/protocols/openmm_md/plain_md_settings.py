--- conflicted
+++ resolved
@@ -9,18 +9,10 @@
 """
 from openfe.protocols.openmm_utils.omm_settings import (
     Settings,
-<<<<<<< HEAD
-    SystemSettings,
-    OpenMMSolvationSettings,
-    OpenMMEngineSettings,
-    SimulationSettingsMD,
-    IntegratorSettings
-=======
     OpenMMSolvationSettings,
     OpenMMEngineSettings,
     MDSimulationSettings,
     IntegratorSettings, MDOutputSettings,
->>>>>>> 00ef4de0
 )
 from gufe.settings import SettingsBaseModel
 try:
@@ -46,10 +38,6 @@
         return v
 
     # Things for creating the systems
-<<<<<<< HEAD
-    system_settings: SystemSettings
-=======
->>>>>>> 00ef4de0
     solvation_settings: OpenMMSolvationSettings
 
     # MD Engine things
