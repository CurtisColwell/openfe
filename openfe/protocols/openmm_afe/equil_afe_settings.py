# This code is part of OpenFE and is licensed under the MIT license.
# For details, see https://github.com/OpenFreeEnergy/openfe

"""Settings class for equilibrium AFE Protocols using OpenMM + OpenMMTools

This module implements the necessary settings necessary to run absolute free
energies using OpenMM.

See Also
--------
openfe.protocols.openmm_afe.AbsoluteSolvationProtocol

TODO
----
* Add support for restraints

"""
from gufe.settings import (
    SettingsBaseModel,
    OpenMMSystemGeneratorFFSettings,
    ThermoSettings,
)
from openfe.protocols.openmm_utils.omm_settings import (
    MultiStateSimulationSettings,
    SolvationSettings,
    OpenMMEngineSettings,
    IntegratorSettings,
<<<<<<< HEAD
    SimulationSettings,
    BasePartialChargeSettings,
    OpenFFPartialChargeSettings
=======
    OutputSettings,
>>>>>>> 2ab9b438
)
import numpy as np

try:
    from pydantic.v1 import validator
except ImportError:
    from pydantic import validator  # type: ignore[assignment]


class AlchemicalSettings(SettingsBaseModel):
    """Settings for the alchemical protocol

    Empty place holder for right now.
    """


class LambdaSettings(SettingsBaseModel):
    """Lambda schedule settings.

    Defines lists of floats to control various aspects of the alchemical
    transformation.

    Notes
    -----
    * In all cases a lambda value of 0 defines a fully interacting state A and
      a non-interacting state B, whilst a value of 1 defines a fully interacting
      state B and a non-interacting state A.
    * ``lambda_elec``, `lambda_vdw``, and ``lambda_restraints`` must all be of
      the same length, defining all the windows of the transformation.

    """
    lambda_elec: list[float] = [
        0.0, 0.25, 0.5, 0.75, 1.0, 1.0, 1.0, 1.0, 1.0, 1.0,
        1.0, 1.0, 1.0, 1.0, 1.0, 1.0, 1.0, 1.0, 1.0, 1.0,
    ]
    """
    List of floats of lambda values for the electrostatics. 
    Zero means state A and 1 means state B.
    Length of this list needs to match length of lambda_vdw and lambda_restraints.
    """
    lambda_vdw: list[float] = [
        0.0, 0.0, 0.0, 0.0, 0.0, 0.05, 0.1, 0.2, 0.3, 0.4,
        0.5, 0.6, 0.65, 0.7, 0.75, 0.8, 0.85, 0.9, 0.95, 1.0,
    ]
    """
    List of floats of lambda values for the van der Waals.
    Zero means state A and 1 means state B.
    Length of this list needs to match length of lambda_elec and lambda_restraints.
    """
    lambda_restraints: list[float] = [
        0.0, 0.0, 0.0, 0.0, 0.0, 0.0, 0.0, 0.0, 0.0, 0.0,
        0.0, 0.0, 0.0, 0.0, 0.0, 0.0, 0.0, 0.0, 0.0, 0.0,
    ]
    """
    List of floats of lambda values for the restraints.
    Zero means state A and 1 means state B.
    Length of this list needs to match length of lambda_vdw and lambda_elec.
    """

    @validator('lambda_elec', 'lambda_vdw', 'lambda_restraints')
    def must_be_between_0_and_1(cls, v):
        for window in v:
            if not 0 <= window <= 1:
                errmsg = ("Lambda windows must be between 0 and 1, got a"
                          f" window with value {window}.")
                raise ValueError(errmsg)
        return v

    @validator('lambda_elec', 'lambda_vdw', 'lambda_restraints')
    def must_be_monotonic(cls, v):

        difference = np.diff(v)

        if not all(i >= 0. for i in difference):
            errmsg = f"The lambda schedule is not monotonic, got schedule {v}."
            raise ValueError(errmsg)

        return v


# This subclasses from SettingsBaseModel as it has vacuum_forcefield and
# solvent_forcefield fields, not just a single forcefield_settings field
class AbsoluteSolvationSettings(SettingsBaseModel):
    """
    Configuration object for ``AbsoluteSolvationProtocol``.

    See Also
    --------
    openfe.protocols.openmm_afe.AbsoluteSolvationProtocol
    """
    protocol_repeats: int
    """
    The number of completely independent repeats of the entire sampling 
    process. The mean of the repeats defines the final estimate of FE 
    difference, while the variance between repeats is used as the uncertainty.  
    """

    @validator('protocol_repeats')
    def must_be_positive(cls, v):
        if v <= 0:
            errmsg = f"protocol_repeats must be a positive value, got {v}."
            raise ValueError(errmsg)
        return v

    # Inherited things
    solvent_forcefield_settings: OpenMMSystemGeneratorFFSettings
    vacuum_forcefield_settings: OpenMMSystemGeneratorFFSettings
    """Parameters to set up the force field with OpenMM Force Fields"""
    thermo_settings: ThermoSettings
    """Settings for thermodynamic parameters"""

    solvation_settings: SolvationSettings
    """Settings for solvating the system."""

    # Alchemical settings
    alchemical_settings: AlchemicalSettings
    """
    Alchemical protocol settings.
    """
    lambda_settings: LambdaSettings
    """
    Settings for controlling the lambda schedule for the different components 
    (vdw, elec, restraints).
    """

    # MD Engine things
    vacuum_engine_settings: OpenMMEngineSettings
    """
    Settings specific to the OpenMM engine, such as the compute platform
    for the vacuum transformation.
    """
    solvent_engine_settings: OpenMMEngineSettings
    """
    Settings specific to the OpenMM engine, such as the compute platform
    for the solvent transformation.
    """

    # Sampling State defining things
    integrator_settings: IntegratorSettings
    """
    Settings for controlling the integrator, such as the timestep and
    barostat settings.
    """

    # Simulation run settings
    vacuum_simulation_settings: MultiStateSimulationSettings
    """
    Simulation control settings, including simulation lengths
    for the vacuum transformation.
    """
    solvent_simulation_settings: MultiStateSimulationSettings
    """
    Simulation control settings, including simulation lengths
    for the solvent transformation.
    """
    vacuum_output_settings: OutputSettings
    """
    Simulation output settings for the vacuum transformation.
    """
    solvent_output_settings: OutputSettings
    """
<<<<<<< HEAD
    Simulation control settings, including simulation lengths and
    record-keeping for the solvent transformation.
    """

    # Partial charge settings
    partial_charge_settings: OpenFFPartialChargeSettings
    """
    Settings for controlling how to assign partial charges,
    including the partial charge assignment method, and the
    number of conformers used to generate the partial charges.
=======
    Simulation output settings for the solvent transformation.
>>>>>>> 2ab9b438
    """<|MERGE_RESOLUTION|>--- conflicted
+++ resolved
@@ -25,13 +25,10 @@
     SolvationSettings,
     OpenMMEngineSettings,
     IntegratorSettings,
-<<<<<<< HEAD
     SimulationSettings,
     BasePartialChargeSettings,
     OpenFFPartialChargeSettings
-=======
     OutputSettings,
->>>>>>> 2ab9b438
 )
 import numpy as np
 
@@ -193,9 +190,7 @@
     """
     solvent_output_settings: OutputSettings
     """
-<<<<<<< HEAD
-    Simulation control settings, including simulation lengths and
-    record-keeping for the solvent transformation.
+    Simulation output settings for the solvent transformation.
     """
 
     # Partial charge settings
@@ -204,7 +199,4 @@
     Settings for controlling how to assign partial charges,
     including the partial charge assignment method, and the
     number of conformers used to generate the partial charges.
-=======
-    Simulation output settings for the solvent transformation.
->>>>>>> 2ab9b438
     """