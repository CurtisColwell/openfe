--- conflicted
+++ resolved
@@ -83,13 +83,8 @@
     turn_off_core_unique_exceptions = False
     """
     Whether to turn off interactions for new exceptions (not just 1,4s)
-<<<<<<< HEAD
     at lambda 0 and old exceptions at lambda 1 between unique atoms and core 
     atoms. If False they are present in the nonbonded force. Default False.
-=======
-    at lambda 0 and old exceptions at lambda 1. If False they are present
-    in the nonbonded force. Default False.
->>>>>>> c07a781f
     """
     explicit_charge_correction = False
     """
