# This code is part of OpenFE and is licensed under the MIT license.
# For details, see https://github.com/OpenFreeEnergy/openfe
"""
Reusable utility methods to create Systems for OpenMM-based alchemical
Protocols.
"""
import numpy as np
import numpy.typing as npt
from openmm import app, MonteCarloBarostat
from openmm import unit as omm_unit
from openff.toolkit import Molecule as OFFMol
from openff.units.openmm import to_openmm, ensure_quantity
from openmmforcefields.generators import SystemGenerator
from typing import Optional
from pathlib import Path
from gufe.settings import OpenMMSystemGeneratorFFSettings, ThermoSettings
from gufe import (
    Component, ProteinComponent, SolventComponent, SmallMoleculeComponent
)
from ..openmm_rfe.equil_rfe_settings import (
<<<<<<< HEAD
    SystemSettings, SimulationSettings, SolvationSettings, IntegratorSettings,
=======
    SystemSettings, SimulationSettings, SolvationSettings,
    IntegratorSettings,
>>>>>>> c07a781f
)


def get_system_generator(
    forcefield_settings: OpenMMSystemGeneratorFFSettings,
    integrator_settings: IntegratorSettings,
    thermo_settings: ThermoSettings,
    integrator_settings: IntegratorSettings,
    system_settings: SystemSettings,
    cache: Optional[Path],
    has_solvent: bool,
) -> SystemGenerator:
    """
    Create a SystemGenerator based on Protocol settings.

    Paramters
    ---------
    forcefield_settings : OpenMMSystemGeneratorFFSettings
      Force field settings, including necessary information
      for constraints, hydrogen mass, rigid waters,
      non-ligand FF xmls, and the ligand FF name.
    integrator_settings: IntegratorSettings
      Integrator settings, including COM removal.
    thermo_settings : ThermoSettings
      Thermodynamic settings, including necessary settings
      for defining the ensemble conditions.
    integrator_settings : IntegratorSettings
      Integrator settings, including barostat control variables.
    system_settings : SystemSettings
      System settings including all necessary information for
      the nonbonded methods.
    cache : Optional[pathlib.Path]
      Path to openff force field cache.
    has_solvent : bool
      Whether or not the target system has solvent (and by extension
      might require a barostat).

    Returns
    -------
    system_generator : openmmforcefields.generator.SystemGenerator
      System Generator to use for this Protocol.

    TODO
    ----
    * Investigate how RF can be passed to non-periodic kwargs.
    """
    # get the right constraint
    constraints = {
        'hbonds': app.HBonds,
        'none': None,
        'allbonds': app.AllBonds,
        'hangles': app.HAngles
        # vvv can be None so string it
    }[str(forcefield_settings.constraints).lower()]

    # create forcefield_kwargs entry
    forcefield_kwargs = {
        'constraints': constraints,
        'rigidWater': forcefield_settings.rigid_water,
        'removeCMMotion': integrator_settings.remove_com,
        'hydrogenMass': forcefield_settings.hydrogen_mass * omm_unit.amu,
    }

    # get the right nonbonded method
    nonbonded_method = {
        'pme': app.PME,
        'nocutoff': app.NoCutoff,
        'cutoffnonperiodic': app.CutoffNonPeriodic,
        'cutoffperiodic': app.CutoffPeriodic,
        'ewald': app.Ewald
    }[system_settings.nonbonded_method.lower()]

    nonbonded_cutoff = to_openmm(
        system_settings.nonbonded_cutoff
    )

    # create the periodic_kwarg entry
    periodic_kwargs = {
        'nonbondedMethod': nonbonded_method,
        'nonbondedCutoff': nonbonded_cutoff,
    }

    # Currently the else is a dead branch, we will want to investigate the
    # possibility of using CutoffNonPeriodic at some point though (for RF)
    if nonbonded_method is not app.CutoffNonPeriodic:
        nonperiodic_kwargs = {
                'nonbondedMethod': app.NoCutoff,
        }
    else:  # pragma: no-cover
        nonperiodic_kwargs = periodic_kwargs

    # Add barostat if necessary
    # TODO: move this to its own place where we can handle membranes
    if has_solvent:
        barostat = MonteCarloBarostat(
            ensure_quantity(thermo_settings.pressure, 'openmm'),
            ensure_quantity(thermo_settings.temperature, 'openmm'),
            integrator_settings.barostat_frequency.m,
        )
    else:
        barostat = None

    system_generator = SystemGenerator(
        forcefields=forcefield_settings.forcefields,
        small_molecule_forcefield=forcefield_settings.small_molecule_forcefield,
        forcefield_kwargs=forcefield_kwargs,
        nonperiodic_forcefield_kwargs=nonperiodic_kwargs,
        periodic_forcefield_kwargs=periodic_kwargs,
        cache=str(cache) if cache is not None else None,
        barostat=barostat,
    )

    return system_generator


ModellerReturn = tuple[app.Modeller, dict[Component, npt.NDArray]]


def get_omm_modeller(protein_comp: Optional[ProteinComponent],
                     solvent_comp: Optional[SolventComponent],
                     small_mols: dict[SmallMoleculeComponent, OFFMol],
                     omm_forcefield : app.ForceField,
                     solvent_settings : SolvationSettings) -> ModellerReturn:
    """
    Generate an OpenMM Modeller class based on a potential input ProteinComponent,
    SolventComponent, and a set of small molecules.

    Parameters
    ----------
    protein_comp : Optional[ProteinComponent]
      Protein Component, if it exists.
    solvent_comp : Optional[ProteinCompoinent]
      Solvent Component, if it exists.
    small_mols : dict
      Small molecules to add.
    omm_forcefield : app.ForceField
      ForceField object for system.
    solvent_settings : SolvationSettings
      Solvation settings.

    Returns
    -------
    system_modeller : app.Modeller
      OpenMM Modeller object generated from ProteinComponent and
      OpenFF Molecules.
    component_resids : dict[Component, npt.NDArray]
      Dictionary of residue indices for each component in system.
    """
    component_resids = {}

    def _add_small_mol(comp,
                       mol,
                       system_modeller: app.Modeller,
                       comp_resids: dict[Component, npt.NDArray]):
        """
        Helper method to add OFFMol to an existing Modeller object and
        update a dictionary tracking residue indices for each component.
        """
        omm_top = mol.to_topology().to_openmm()
        system_modeller.add(
            omm_top,
            ensure_quantity(mol.conformers[0], 'openmm')
        )

        nres = omm_top.getNumResidues()
        resids = [res.index for res in system_modeller.topology.residues()]
        comp_resids[comp] = np.array(resids[-nres:])

    # Create empty modeller
    system_modeller = app.Modeller(app.Topology(), [])

    # If there's a protein in the system, we add it first to the Modeller
    if protein_comp is not None:
        system_modeller.add(protein_comp.to_openmm_topology(),
                            protein_comp.to_openmm_positions())
        # add missing virtual particles (from crystal waters)
        system_modeller.addExtraParticles(omm_forcefield)
        component_resids[protein_comp] = np.array(
          [r.index for r in system_modeller.topology.residues()]
        )
        # if we solvate temporarily rename water molecules to 'WAT'
        # see openmm issue #4103
        if solvent_comp is not None:
            for r in system_modeller.topology.residues():
                if r.name == 'HOH':
                    r.name = 'WAT'

    # Now loop through small mols
    for comp, mol in small_mols.items():
        _add_small_mol(comp, mol, system_modeller, component_resids)

    # Add solvent if neeeded
    if solvent_comp is not None:
        conc = solvent_comp.ion_concentration
        pos = solvent_comp.positive_ion
        neg = solvent_comp.negative_ion

        system_modeller.addSolvent(
            omm_forcefield,
            model=solvent_settings.solvent_model,
            padding=to_openmm(solvent_settings.solvent_padding),
            positiveIon=pos, negativeIon=neg,
            ionicStrength=to_openmm(conc),
            neutralize=solvent_comp.neutralize,
        )

        all_resids = np.array(
            [r.index for r in system_modeller.topology.residues()]
        )

        existing_resids = np.concatenate(
            [resids for resids in component_resids.values()]
        )

        component_resids[solvent_comp] = np.setdiff1d(
            all_resids, existing_resids
        )
        # undo rename of pre-existing waters
        for r in system_modeller.topology.residues():
            if r.name == 'WAT':
                r.name = 'HOH'

    return system_modeller, component_resids
<|MERGE_RESOLUTION|>--- conflicted
+++ resolved
@@ -18,18 +18,12 @@
     Component, ProteinComponent, SolventComponent, SmallMoleculeComponent
 )
 from ..openmm_rfe.equil_rfe_settings import (
-<<<<<<< HEAD
     SystemSettings, SimulationSettings, SolvationSettings, IntegratorSettings,
-=======
-    SystemSettings, SimulationSettings, SolvationSettings,
-    IntegratorSettings,
->>>>>>> c07a781f
 )
 
 
 def get_system_generator(
     forcefield_settings: OpenMMSystemGeneratorFFSettings,
-    integrator_settings: IntegratorSettings,
     thermo_settings: ThermoSettings,
     integrator_settings: IntegratorSettings,
     system_settings: SystemSettings,
