--- conflicted
+++ resolved
@@ -49,11 +49,7 @@
 
 class TestAbsoluteSolvationProtocol(GufeTokenizableTestsMixin):
     cls = openmm_afe.AbsoluteSolvationProtocol
-<<<<<<< HEAD
-    key = "AbsoluteSolvationProtocol-1262bf8cac922568528648aff23a6e73"
-=======
     key = "AbsoluteSolvationProtocol-e8f575fbe609d60f7e2cb92391c4b83f"
->>>>>>> 9ebbcbe2
     repr = f"<{key}>"
 
     @pytest.fixture()
@@ -89,11 +85,7 @@
 
 class TestAbsoluteSolvationProtocolResult(GufeTokenizableTestsMixin):
     cls = openmm_afe.AbsoluteSolvationProtocolResult
-<<<<<<< HEAD
-    key = "AbsoluteSolvationProtocolResult-c1e7524ca8cda3921c2cbd5b512d1cf0"
-=======
     key = "AbsoluteSolvationProtocolResult-9b699ca4772043b564468b815ea0851c"
->>>>>>> 9ebbcbe2
     repr = f"<{key}>"
 
     @pytest.fixture()
