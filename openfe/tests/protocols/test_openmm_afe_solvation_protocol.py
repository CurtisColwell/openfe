# This code is part of OpenFE and is licensed under the MIT license.
# For details, see https://github.com/OpenFreeEnergy/openfe
import itertools
import json
<<<<<<< HEAD
from math import sqrt
=======
import sys
>>>>>>> afdffb1c
import pytest
from unittest import mock
from openmm import NonbondedForce, CustomNonbondedForce
from openmmtools.multistate.multistatesampler import MultiStateSampler
from openff.units import unit as offunit
from openff.units.openmm import ensure_quantity, from_openmm
import mdtraj as mdt
import numpy as np
from numpy.testing import assert_allclose
import gufe
import openfe
from openfe import ChemicalSystem, SolventComponent
from openfe.protocols import openmm_afe
from openfe.protocols.openmm_afe import (
    AbsoluteSolvationSolventUnit,
    AbsoluteSolvationVacuumUnit,
    AbsoluteSolvationProtocol,
)

from openfe.protocols.openmm_utils import system_validation
from openfe.protocols.openmm_utils.charge_generation import (
    HAS_NAGL, HAS_OPENEYE, HAS_ESPALOMA
)


@pytest.fixture()
def default_settings():
    return AbsoluteSolvationProtocol.default_settings()


def test_create_default_settings():
    settings = AbsoluteSolvationProtocol.default_settings()
    assert settings


@pytest.mark.parametrize('val', [
    {'elec': [0.0, -1], 'vdw': [0.0, 1.0], 'restraints': [0.0, 1.0]},
    {'elec': [0.0, 1.5], 'vdw': [0.0, 1.5], 'restraints': [-0.1, 1.0]}
])
def test_incorrect_window_settings(val, default_settings):
    errmsg = "Lambda windows must be between 0 and 1."
    lambda_settings = default_settings.lambda_settings
    with pytest.raises(ValueError, match=errmsg):
        lambda_settings.lambda_elec = val['elec']
        lambda_settings.lambda_vdw = val['vdw']
        lambda_settings.lambda_restraints = val['restraints']


@pytest.mark.parametrize('val', [
    {'elec': [0.0, 0.1, 0.0], 'vdw': [0.0, 1.0, 1.0], 'restraints': [0.0, 1.0, 1.0]},
])
def test_monotonic_lambda_windows(val, default_settings):
    errmsg = "The lambda schedule is not monotonic."
    lambda_settings = default_settings.lambda_settings

    with pytest.raises(ValueError, match=errmsg):
        lambda_settings.lambda_elec = val['elec']
        lambda_settings.lambda_vdw = val['vdw']
        lambda_settings.lambda_restraints = val['restraints']


@pytest.mark.parametrize('val', [
    {'elec': [0.0, 1.0], 'vdw': [1.0, 1.0], 'restraints': [0.0, 0.0]},
])
def test_validate_lambda_schedule_naked_charge(val, default_settings):
    errmsg = ("There are states along this lambda schedule "
              "where there are atoms with charges but no LJ "
              f"interactions: lambda 0: "
              f"elec {val['elec'][0]} vdW {val['vdw'][0]}")
    default_settings.lambda_settings.lambda_elec = val['elec']
    default_settings.lambda_settings.lambda_vdw = val['vdw']
    default_settings.lambda_settings.lambda_restraints = val['restraints']
    default_settings.vacuum_simulation_settings.n_replicas = 2
    default_settings.solvent_simulation_settings.n_replicas = 2
    with pytest.raises(ValueError, match=errmsg):
        AbsoluteSolvationProtocol._validate_lambda_schedule(
            default_settings.lambda_settings,
            default_settings.vacuum_simulation_settings,
        )
    with pytest.raises(ValueError, match=errmsg):
        AbsoluteSolvationProtocol._validate_lambda_schedule(
            default_settings.lambda_settings,
            default_settings.solvent_simulation_settings,
        )


@pytest.mark.parametrize('val', [
    {'elec': [1.0, 1.0], 'vdw': [0.0, 1.0], 'restraints': [0.0, 0.0]},
])
def test_validate_lambda_schedule_nreplicas(val, default_settings):
    default_settings.lambda_settings.lambda_elec = val['elec']
    default_settings.lambda_settings.lambda_vdw = val['vdw']
    default_settings.lambda_settings.lambda_restraints = val['restraints']
    n_replicas = 3
    default_settings.vacuum_simulation_settings.n_replicas = n_replicas
    errmsg = (f"Number of replicas {n_replicas} does not equal the"
              f" number of lambda windows {len(val['vdw'])}")
    with pytest.raises(ValueError, match=errmsg):
        AbsoluteSolvationProtocol._validate_lambda_schedule(
            default_settings.lambda_settings,
            default_settings.vacuum_simulation_settings,
        )


@pytest.mark.parametrize('val', [
    {'elec': [1.0, 1.0, 1.0], 'vdw': [0.0, 1.0], 'restraints': [0.0, 0.0]},
])
def test_validate_lambda_schedule_nwindows(val, default_settings):
    default_settings.lambda_settings.lambda_elec = val['elec']
    default_settings.lambda_settings.lambda_vdw = val['vdw']
    default_settings.lambda_settings.lambda_restraints = val['restraints']
    n_replicas = 3
    default_settings.vacuum_simulation_settings.n_replicas = n_replicas
    errmsg = (
        "Components elec, vdw, and restraints must have equal amount"
        f" of lambda windows. Got {len(val['elec'])} elec lambda"
        f" windows, {len(val['vdw'])} vdw lambda windows, and"
        f"{len(val['restraints'])} restraints lambda windows.")
    with pytest.raises(ValueError, match=errmsg):
        AbsoluteSolvationProtocol._validate_lambda_schedule(
            default_settings.lambda_settings,
            default_settings.vacuum_simulation_settings,
        )


@pytest.mark.parametrize('val', [
    {'elec': [1.0, 1.0], 'vdw': [1.0, 1.0], 'restraints': [0.0, 1.0]},
])
def test_validate_lambda_schedule_nonzero_restraints(val, default_settings):
    wmsg = ("Non-zero restraint lambdas applied. The absolute "
            "solvation protocol doesn't apply restraints, "
            "therefore restraints won't be applied.")
    default_settings.lambda_settings.lambda_elec = val['elec']
    default_settings.lambda_settings.lambda_vdw = val['vdw']
    default_settings.lambda_settings.lambda_restraints = val['restraints']
    default_settings.vacuum_simulation_settings.n_replicas = 2
    with pytest.warns(UserWarning, match=wmsg):
        AbsoluteSolvationProtocol._validate_lambda_schedule(
            default_settings.lambda_settings,
            default_settings.vacuum_simulation_settings,
        )


def test_create_default_protocol(default_settings):
    # this is roughly how it should be created
    protocol = AbsoluteSolvationProtocol(
        settings=default_settings,
    )
    assert protocol


def test_serialize_protocol(default_settings):
    protocol = AbsoluteSolvationProtocol(
        settings=default_settings,
    )

    ser = protocol.to_dict()
    ret = AbsoluteSolvationProtocol.from_dict(ser)
    assert protocol == ret


def test_validate_solvent_endstates_protcomp(
    benzene_modifications, T4_protein_component
):
    stateA = ChemicalSystem({
        'benzene': benzene_modifications['benzene'],
        'protein': T4_protein_component,
        'solvent': SolventComponent()
    })

    stateB = ChemicalSystem({
        'benzene': benzene_modifications['benzene'],
        'phenol': benzene_modifications['phenol'],
        'solvent': SolventComponent(),
    })

    with pytest.raises(ValueError, match="Protein components are not allowed"):
        AbsoluteSolvationProtocol._validate_solvent_endstates(stateA, stateB)


def test_validate_solvent_endstates_nosolvcomp_stateA(
    benzene_modifications, T4_protein_component
):
    stateA = ChemicalSystem({
        'benzene': benzene_modifications['benzene'],
    })

    stateB = ChemicalSystem({
        'benzene': benzene_modifications['benzene'],
        'phenol': benzene_modifications['phenol'],
        'solvent': SolventComponent(),
    })

    with pytest.raises(
        ValueError, match="No SolventComponent found in stateA"
    ):
        AbsoluteSolvationProtocol._validate_solvent_endstates(stateA, stateB)


def test_validate_solvent_endstates_nosolvcomp_stateB(
    benzene_modifications, T4_protein_component
):
    stateA = ChemicalSystem({
        'benzene': benzene_modifications['benzene'],
        'solvent': SolventComponent(),
    })

    stateB = ChemicalSystem({
        'benzene': benzene_modifications['benzene'],
        'phenol': benzene_modifications['phenol'],
    })

    with pytest.raises(
        ValueError, match="No SolventComponent found in stateB"
    ):
        AbsoluteSolvationProtocol._validate_solvent_endstates(stateA, stateB)


def test_validate_alchem_comps_appearingB(benzene_modifications):
    stateA = ChemicalSystem({
        'solvent': SolventComponent()
    })

    stateB = ChemicalSystem({
        'benzene': benzene_modifications['benzene'],
        'solvent': SolventComponent()
    })

    alchem_comps = system_validation.get_alchemical_components(stateA, stateB)

    with pytest.raises(ValueError, match='Components appearing in state B'):
        AbsoluteSolvationProtocol._validate_alchemical_components(alchem_comps)


def test_validate_alchem_comps_multi(benzene_modifications):
    stateA = ChemicalSystem({
        'benzene': benzene_modifications['benzene'],
        'toluene': benzene_modifications['toluene'],
        'solvent': SolventComponent()
    })

    stateB = ChemicalSystem({
        'solvent': SolventComponent()
    })

    alchem_comps = system_validation.get_alchemical_components(stateA, stateB)

    assert len(alchem_comps['stateA']) == 2

    with pytest.raises(ValueError, match='More than one alchemical'):
        AbsoluteSolvationProtocol._validate_alchemical_components(alchem_comps)


def test_validate_alchem_nonsmc(benzene_modifications):
    stateA = ChemicalSystem({
        'benzene': benzene_modifications['benzene'],
        'solvent': SolventComponent()
    })

    stateB = ChemicalSystem({
        'benzene': benzene_modifications['benzene'],
    })

    alchem_comps = system_validation.get_alchemical_components(stateA, stateB)

    with pytest.raises(ValueError, match='Non SmallMoleculeComponent'):
        AbsoluteSolvationProtocol._validate_alchemical_components(alchem_comps)


def test_vac_bad_nonbonded(benzene_modifications):
    settings = openmm_afe.AbsoluteSolvationProtocol.default_settings()
    settings.vacuum_forcefield_settings.nonbonded_method = 'pme'
    protocol = openmm_afe.AbsoluteSolvationProtocol(settings=settings)

    stateA = ChemicalSystem({
        'benzene': benzene_modifications['benzene'],
        'solvent': SolventComponent()
    })

    stateB = ChemicalSystem({
        'solvent': SolventComponent(),
    })

    with pytest.raises(ValueError, match='Only the nocutoff'):
        protocol.create(stateA=stateA, stateB=stateB, mapping=None)


@pytest.mark.parametrize('method', [
    'repex', 'sams', 'independent', 'InDePeNdENT'
])
def test_dry_run_vac_benzene(benzene_modifications,
                             method, tmpdir):
    s = openmm_afe.AbsoluteSolvationProtocol.default_settings()
    s.protocol_repeats = 1
    s.vacuum_simulation_settings.sampler_method = method

    protocol = openmm_afe.AbsoluteSolvationProtocol(
            settings=s,
    )

    stateA = ChemicalSystem({
        'benzene': benzene_modifications['benzene'],
        'solvent': SolventComponent()
    })

    stateB = ChemicalSystem({
        'solvent': SolventComponent(),
    })

    # Create DAG from protocol, get the vacuum and solvent units
    # and eventually dry run the first vacuum unit
    dag = protocol.create(
        stateA=stateA,
        stateB=stateB,
        mapping=None,
    )
    prot_units = list(dag.protocol_units)
    
    assert len(prot_units) == 2

    vac_unit = [u for u in prot_units
                if isinstance(u, AbsoluteSolvationVacuumUnit)]
    sol_unit = [u for u in prot_units
                if isinstance(u, AbsoluteSolvationSolventUnit)]

    assert len(vac_unit) == 1
    assert len(sol_unit) == 1

    with tmpdir.as_cwd():
        vac_sampler = vac_unit[0].run(dry=True)['debug']['sampler']
        assert not vac_sampler.is_periodic


def test_confgen_fail_AFE(benzene_modifications,  tmpdir):
    # check system parametrisation works even if confgen fails
    s = openmm_afe.AbsoluteSolvationProtocol.default_settings()
    s.protocol_repeats = 1

    protocol = openmm_afe.AbsoluteSolvationProtocol(
        settings=s,
    )

    stateA = ChemicalSystem({
        'benzene': benzene_modifications['benzene'],
        'solvent': SolventComponent()
    })

    stateB = ChemicalSystem({
        'solvent': SolventComponent(),
    })

    # Create DAG from protocol, get the vacuum and solvent units
    # and eventually dry run the first vacuum unit
    dag = protocol.create(
        stateA=stateA,
        stateB=stateB,
        mapping=None,
    )
    prot_units = list(dag.protocol_units)
    vac_unit = [u for u in prot_units
                if isinstance(u, AbsoluteSolvationVacuumUnit)]

    with tmpdir.as_cwd():
        with mock.patch('rdkit.Chem.AllChem.EmbedMultipleConfs', return_value=0):
            vac_sampler = vac_unit[0].run(dry=True)['debug']['sampler']

            assert vac_sampler


def test_dry_run_solv_benzene(benzene_modifications, tmpdir):
    s = openmm_afe.AbsoluteSolvationProtocol.default_settings()
    s.protocol_repeats = 1
    s.solvent_output_settings.output_indices = "resname UNK"

    protocol = openmm_afe.AbsoluteSolvationProtocol(
            settings=s,
    )

    stateA = ChemicalSystem({
        'benzene': benzene_modifications['benzene'],
        'solvent': SolventComponent()
    })

    stateB = ChemicalSystem({
        'solvent': SolventComponent(),
    })

    # Create DAG from protocol, get the vacuum and solvent units
    # and eventually dry run the first solvent unit
    dag = protocol.create(
        stateA=stateA,
        stateB=stateB,
        mapping=None,
    )
    prot_units = list(dag.protocol_units)

    assert len(prot_units) == 2

    vac_unit = [u for u in prot_units
                if isinstance(u, AbsoluteSolvationVacuumUnit)]
    sol_unit = [u for u in prot_units
                if isinstance(u, AbsoluteSolvationSolventUnit)]

    assert len(vac_unit) == 1
    assert len(sol_unit) == 1

    with tmpdir.as_cwd():
        sol_sampler = sol_unit[0].run(dry=True)['debug']['sampler']
        assert sol_sampler.is_periodic

        pdb = mdt.load_pdb('hybrid_system.pdb')
        assert pdb.n_atoms == 12


def test_dry_run_solv_benzene_tip4p(benzene_modifications, tmpdir):
    s = AbsoluteSolvationProtocol.default_settings()
    s.protocol_repeats = 1
    s.vacuum_forcefield_settings.forcefields = [
        "amber/ff14SB.xml",    # ff14SB protein force field
        "amber/tip4pew_standard.xml",  # FF we are testsing with the fun VS
        "amber/phosaa10.xml",  # Handles THE TPO
    ]
    s.solvent_forcefield_settings.forcefields = [
        "amber/ff14SB.xml",    # ff14SB protein force field
        "amber/tip4pew_standard.xml",  # FF we are testsing with the fun VS
        "amber/phosaa10.xml",  # Handles THE TPO
    ]
    s.solvation_settings.solvent_model = 'tip4pew'
    s.integrator_settings.reassign_velocities = True

    protocol = AbsoluteSolvationProtocol(
            settings=s,
    )

    stateA = ChemicalSystem({
        'benzene': benzene_modifications['benzene'],
        'solvent': SolventComponent()
    })

    stateB = ChemicalSystem({
        'solvent': SolventComponent(),
    })

    # Create DAG from protocol, get the vacuum and solvent units
    # and eventually dry run the first solvent unit
    dag = protocol.create(
        stateA=stateA,
        stateB=stateB,
        mapping=None,
    )
    prot_units = list(dag.protocol_units)

    sol_unit = [u for u in prot_units
                if isinstance(u, AbsoluteSolvationSolventUnit)]

    with tmpdir.as_cwd():
        sol_sampler = sol_unit[0].run(dry=True)['debug']['sampler']
        assert sol_sampler.is_periodic


def test_dry_run_solv_benzene_noncubic(
    benzene_modifications, tmpdir
):
    s = AbsoluteSolvationProtocol.default_settings()
    s.solvation_settings.solvent_padding = 1.5 * offunit.nanometer
    s.solvation_settings.box_shape = 'dodecahedron'

    protocol = AbsoluteSolvationProtocol(settings=s)

    stateA = ChemicalSystem({
        'benzene': benzene_modifications['benzene'],
        'solvent': SolventComponent()
    })

    stateB = ChemicalSystem({
        'solvent': SolventComponent(),
    })

    # Create DAG from protocol, get the vacuum and solvent units
    # and eventually dry run the first solvent unit
    dag = protocol.create(
        stateA=stateA,
        stateB=stateB,
        mapping=None,
    )
    prot_units = list(dag.protocol_units)

    sol_unit = [u for u in prot_units
                if isinstance(u, AbsoluteSolvationSolventUnit)]

    with tmpdir.as_cwd():
        sampler = sol_unit[0].run(dry=True)['debug']['sampler']
        system = sampler._thermodynamic_states[0].system

        vectors = system.getDefaultPeriodicBoxVectors()
        width = float(from_openmm(vectors)[0][0].to('nanometer').m)

        # dodecahedron has the following shape:
        # [width, 0, 0], [0, width, 0], [0.5, 0.5, 0.5 * sqrt(2)] * width

        expected_vectors = [
            [width, 0, 0],
            [0, width, 0],
            [0.5 * width, 0.5 * width, 0.5 * sqrt(2) * width],
        ] * offunit.nanometer
        assert_allclose(
            expected_vectors,
            from_openmm(vectors)
        )


def test_dry_run_solv_user_charges_benzene(benzene_modifications, tmpdir):
    """
    Create a test system with fictitious user supplied charges and
    ensure that they are properly passed through to the constructed
    alchemical system.
    """
    s = openmm_afe.AbsoluteSolvationProtocol.default_settings()
    s.protocol_repeats = 1

    protocol = openmm_afe.AbsoluteSolvationProtocol(
            settings=s,
    )

    def assign_fictitious_charges(offmol):
        """
        Get a random array of fake partial charges for your offmol.
        """
        rand_arr = np.random.randint(1, 10, size=offmol.n_atoms) / 100
        rand_arr[-1] = -sum(rand_arr[:-1])
        return rand_arr * offunit.elementary_charge

    benzene_offmol = benzene_modifications['benzene'].to_openff()
    offmol_pchgs = assign_fictitious_charges(benzene_offmol)
    benzene_offmol.partial_charges = offmol_pchgs
    benzene_smc = openfe.SmallMoleculeComponent.from_openff(benzene_offmol)

    # check propchgs
    prop_chgs = benzene_smc.to_dict()['molprops']['atom.dprop.PartialCharge']
    prop_chgs = np.array(prop_chgs.split(), dtype=float)
    np.testing.assert_allclose(prop_chgs, offmol_pchgs)

    # Create ChemicalSystems
    stateA = ChemicalSystem({
        'benzene': benzene_smc,
        'solvent': SolventComponent()
    })

    stateB = ChemicalSystem({
        'solvent': SolventComponent(),
    })

    # Create DAG from protocol, get the vacuum and solvent units
    # and eventually dry run the first solvent unit
    dag = protocol.create(stateA=stateA, stateB=stateB, mapping=None,)
    prot_units = list(dag.protocol_units)

    vac_unit = [u for u in prot_units
                if isinstance(u, AbsoluteSolvationVacuumUnit)][0]
    sol_unit = [u for u in prot_units
                if isinstance(u, AbsoluteSolvationSolventUnit)][0]

    # check sol_unit charges
    with tmpdir.as_cwd():
        sampler = sol_unit.run(dry=True)['debug']['sampler']
        system = sampler._thermodynamic_states[0].system
        nonbond = [f for f in system.getForces()
                   if isinstance(f, NonbondedForce)]

        assert len(nonbond) == 1

        # loop through the 12 benzene atoms
        # partial charge is stored in the offset
        for i in range(12):
            offsets = nonbond[0].getParticleParameterOffset(i)
            c = ensure_quantity(offsets[2], 'openff')
            assert pytest.approx(c) == prop_chgs[i]

    # check vac_unit charges
    with tmpdir.as_cwd():
        sampler = vac_unit.run(dry=True)['debug']['sampler']
        system = sampler._thermodynamic_states[0].system
        nonbond = [f for f in system.getForces()
                   if isinstance(f, CustomNonbondedForce)]
        assert len(nonbond) == 4

        custom_elec = [
            n for n in nonbond if
            n.getGlobalParameterName(0) == 'lambda_electrostatics'][0]

        # loop through the 12 benzene atoms
        for i in range(12):
            c, s = custom_elec.getParticleParameters(i)
            c = ensure_quantity(c, 'openff')
            assert pytest.approx(c) == prop_chgs[i]


@pytest.mark.parametrize('method, backend, ref_key', [
    ('am1bcc', 'ambertools', 'ambertools'),
    pytest.param(
        'am1bcc', 'openeye', 'openeye',
        marks=pytest.mark.skipif(
            not HAS_OPENEYE, reason='needs oechem',
        ),
    ),
    pytest.param(
        'nagl', 'rdkit', 'nagl',
        marks=pytest.mark.skipif(
            not HAS_NAGL or sys.platform.startswith('darwin'),
            reason='needs NAGL and/or on macos',
        ),
    ),
    pytest.param(
        'espaloma', 'rdkit', 'espaloma',
        marks=pytest.mark.skipif(
            not HAS_ESPALOMA, reason='needs espaloma',
        ),
    ),
])
def test_dry_run_charge_backends(
    CN_molecule, tmpdir, method, backend, ref_key, am1bcc_ref_charges
):
    """
    Check that partial charge generation with different backends
    works as expected.
    """
    s = openmm_afe.AbsoluteSolvationProtocol.default_settings()
    s.protocol_repeats = 1
    s.partial_charge_settings.partial_charge_method = method
    s.partial_charge_settings.off_toolkit_backend = backend
    s.partial_charge_settings.nagl_model = 'openff-gnn-am1bcc-0.1.0-rc.1.pt'

    protocol = openmm_afe.AbsoluteSolvationProtocol(settings=s)

    # Create ChemicalSystems
    stateA = ChemicalSystem({
        'benzene': CN_molecule,
        'solvent': SolventComponent()
    })

    stateB = ChemicalSystem({
        'solvent': SolventComponent(),
    })

    # Create DAG from protocol, get the vacuum and solvent units
    # and eventually dry run the first solvent unit
    dag = protocol.create(stateA=stateA, stateB=stateB, mapping=None)
    prot_units = list(dag.protocol_units)

    vac_unit = [u for u in prot_units
                if isinstance(u, AbsoluteSolvationVacuumUnit)][0]

    # check vac_unit charges
    with tmpdir.as_cwd():
        sampler = vac_unit.run(dry=True)['debug']['sampler']
        system = sampler._thermodynamic_states[0].system
        nonbond = [f for f in system.getForces()
                   if isinstance(f, CustomNonbondedForce)]
        assert len(nonbond) == 4

        custom_elec = [
            n for n in nonbond if
            n.getGlobalParameterName(0) == 'lambda_electrostatics'][0]

        charges = []
        for i in range(system.getNumParticles()):
            c, s = custom_elec.getParticleParameters(i)
            charges.append(c)

    assert_allclose(
        am1bcc_ref_charges[ref_key],
        charges * offunit.elementary_charge,
        rtol=1e-4,
    )


def test_high_timestep(benzene_modifications, tmpdir):
    s = AbsoluteSolvationProtocol.default_settings()
    s.protocol_repeats = 1
    s.solvent_forcefield_settings.hydrogen_mass = 1.0
    s.vacuum_forcefield_settings.hydrogen_mass = 1.0

    protocol = AbsoluteSolvationProtocol(
            settings=s,
    )

    stateA = ChemicalSystem({
        'benzene': benzene_modifications['benzene'],
        'solvent': SolventComponent()
    })

    stateB = ChemicalSystem({
        'solvent': SolventComponent(),
    })

    dag = protocol.create(
        stateA=stateA,
        stateB=stateB,
        mapping=None,
    )
    prot_units = list(dag.protocol_units)

    with tmpdir.as_cwd():
        errmsg = "too large for hydrogen mass"
        with pytest.raises(ValueError, match=errmsg):
            prot_units[0].run(dry=True)


@pytest.fixture
def benzene_solvation_dag(benzene_modifications):
    s = AbsoluteSolvationProtocol.default_settings()

    protocol = openmm_afe.AbsoluteSolvationProtocol(
            settings=s,
    )

    stateA = ChemicalSystem({
        'benzene': benzene_modifications['benzene'],
        'solvent': SolventComponent()
    })

    stateB = ChemicalSystem({
        'solvent': SolventComponent(),
    })

    return protocol.create(stateA=stateA, stateB=stateB, mapping=None)


def test_unit_tagging(benzene_solvation_dag, tmpdir):
    # test that executing the units includes correct gen and repeat info

    dag_units = benzene_solvation_dag.protocol_units

    with (
        mock.patch('openfe.protocols.openmm_afe.equil_solvation_afe_method.AbsoluteSolvationSolventUnit.run',
                   return_value={'nc': 'file.nc', 'last_checkpoint': 'chck.nc'}),
        mock.patch('openfe.protocols.openmm_afe.equil_solvation_afe_method.AbsoluteSolvationVacuumUnit.run',
                   return_value={'nc': 'file.nc', 'last_checkpoint': 'chck.nc'}),
    ):
        results = []
        for u in dag_units:
            ret = u.execute(context=gufe.Context(tmpdir, tmpdir))
            results.append(ret)

    solv_repeats = set()
    vac_repeats = set()
    for ret in results:
        assert isinstance(ret, gufe.ProtocolUnitResult)
        assert ret.outputs['generation'] == 0
        if ret.outputs['simtype'] == 'vacuum':
            vac_repeats.add(ret.outputs['repeat_id'])
        else:
            solv_repeats.add(ret.outputs['repeat_id'])
    # Repeat ids are random ints so just check their lengths
    assert len(vac_repeats) == len(solv_repeats) == 3


def test_gather(benzene_solvation_dag, tmpdir):
    # check that .gather behaves as expected
    with (
        mock.patch('openfe.protocols.openmm_afe.equil_solvation_afe_method.AbsoluteSolvationSolventUnit.run',
                   return_value={'nc': 'file.nc', 'last_checkpoint': 'chck.nc'}),
        mock.patch('openfe.protocols.openmm_afe.equil_solvation_afe_method.AbsoluteSolvationVacuumUnit.run',
                   return_value={'nc': 'file.nc', 'last_checkpoint': 'chck.nc'}),
    ):
        dagres = gufe.protocols.execute_DAG(benzene_solvation_dag,
                                            shared_basedir=tmpdir,
                                            scratch_basedir=tmpdir,
                                            keep_shared=True)

    protocol = AbsoluteSolvationProtocol(
        settings=AbsoluteSolvationProtocol.default_settings(),
    )

    res = protocol.gather([dagres])

    assert isinstance(res, openmm_afe.AbsoluteSolvationProtocolResult)


class TestProtocolResult:
    @pytest.fixture()
    def protocolresult(self, afe_solv_transformation_json):
        d = json.loads(afe_solv_transformation_json,
                       cls=gufe.tokenization.JSON_HANDLER.decoder)

        pr = openfe.ProtocolResult.from_dict(d['protocol_result'])

        return pr

    def test_reload_protocol_result(self, afe_solv_transformation_json):
        d = json.loads(afe_solv_transformation_json,
                       cls=gufe.tokenization.JSON_HANDLER.decoder)

        pr = openmm_afe.AbsoluteSolvationProtocolResult.from_dict(d['protocol_result'])

        assert pr

    def test_get_estimate(self, protocolresult):
        est = protocolresult.get_estimate()

        assert est
        assert est.m == pytest.approx(-2.47, abs=0.5)
        assert isinstance(est, offunit.Quantity)
        assert est.is_compatible_with(offunit.kilojoule_per_mole)

    def test_get_uncertainty(self, protocolresult):
        est = protocolresult.get_uncertainty()

        assert est
        assert est.m == pytest.approx(0.2, abs=0.2)
        assert isinstance(est, offunit.Quantity)
        assert est.is_compatible_with(offunit.kilojoule_per_mole)

    def test_get_individual(self, protocolresult):
        inds = protocolresult.get_individual_estimates()

        assert isinstance(inds, dict)
        assert isinstance(inds['solvent'], list)
        assert isinstance(inds['vacuum'], list)
        assert len(inds['solvent']) == len(inds['vacuum']) == 3
        for e, u in itertools.chain(inds['solvent'], inds['vacuum']):
            assert e.is_compatible_with(offunit.kilojoule_per_mole)
            assert u.is_compatible_with(offunit.kilojoule_per_mole)

    @pytest.mark.parametrize('key', ['solvent', 'vacuum'])
    def test_get_forwards_etc(self, key, protocolresult):
        far = protocolresult.get_forward_and_reverse_energy_analysis()

        assert isinstance(far, dict)
        assert isinstance(far[key], list)
        far1 = far[key][0]
        assert isinstance(far1, dict)

        for k in ['fractions', 'forward_DGs', 'forward_dDGs',
                  'reverse_DGs', 'reverse_dDGs']:
            assert k in far1

            if k == 'fractions':
                assert isinstance(far1[k], np.ndarray)

    @pytest.mark.parametrize('key', ['solvent', 'vacuum'])
    def test_get_overlap_matrices(self, key, protocolresult):
        ovp = protocolresult.get_overlap_matrices()

        assert isinstance(ovp, dict)
        assert isinstance(ovp[key], list)
        assert len(ovp[key]) == 3

        ovp1 = ovp[key][0]
        assert isinstance(ovp1['matrix'], np.ndarray)
        assert ovp1['matrix'].shape == (14, 14)

    @pytest.mark.parametrize('key', ['solvent', 'vacuum'])
    def test_get_replica_transition_statistics(self, key, protocolresult):
        rpx = protocolresult.get_replica_transition_statistics()

        assert isinstance(rpx, dict)
        assert isinstance(rpx[key], list)
        assert len(rpx[key]) == 3
        rpx1 = rpx[key][0]
        assert 'eigenvalues' in rpx1
        assert 'matrix' in rpx1
        assert rpx1['eigenvalues'].shape == (14,)
        assert rpx1['matrix'].shape == (14, 14)

    @pytest.mark.parametrize('key', ['solvent', 'vacuum'])
    def test_equilibration_iterations(self, key, protocolresult):
        eq = protocolresult.equilibration_iterations()

        assert isinstance(eq, dict)
        assert isinstance(eq[key], list)
        assert len(eq[key]) == 3
        assert all(isinstance(v, float) for v in eq[key])

    @pytest.mark.parametrize('key', ['solvent', 'vacuum'])
    def test_production_iterations(self, key, protocolresult):
        prod = protocolresult.production_iterations()

        assert isinstance(prod, dict)
        assert isinstance(prod[key], list)
        assert len(prod[key]) == 3
        assert all(isinstance(v, float) for v in prod[key])

    def test_filenotfound_replica_states(self, protocolresult):
        errmsg = "File could not be found"

        with pytest.raises(ValueError, match=errmsg):
            protocolresult.get_replica_states()<|MERGE_RESOLUTION|>--- conflicted
+++ resolved
@@ -2,11 +2,8 @@
 # For details, see https://github.com/OpenFreeEnergy/openfe
 import itertools
 import json
-<<<<<<< HEAD
 from math import sqrt
-=======
 import sys
->>>>>>> afdffb1c
 import pytest
 from unittest import mock
 from openmm import NonbondedForce, CustomNonbondedForce
