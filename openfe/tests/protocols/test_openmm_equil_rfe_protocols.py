--- conflicted
+++ resolved
@@ -1,14 +1,11 @@
 # This code is part of OpenFE and is licensed under the MIT license.
 # For details, see https://github.com/OpenFreeEnergy/openfe
 import copy
-<<<<<<< HEAD
 from math import sqrt
 import numpy as np
 from numpy.testing import assert_allclose
 import gufe
 from gufe.tests.test_tokenization import GufeTokenizableTestsMixin
-=======
->>>>>>> 1917f5ae
 import json
 import xml.etree.ElementTree as ET
 from importlib import resources
