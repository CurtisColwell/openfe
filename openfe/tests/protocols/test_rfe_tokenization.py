# This code is part of OpenFE and is licensed under the MIT license.
# For details, see https://github.com/OpenFreeEnergy/openfe

from openfe.protocols import openmm_rfe
from gufe.tests.test_tokenization import GufeTokenizableTestsMixin
import pytest

"""
todo:
- RelativeLigandProtocolResult
- RelativeLigandProtocol
- RelativeLigandProtocolUnit
"""

@pytest.fixture
def protocol():
    return openmm_rfe.RelativeLigandProtocol(openmm_rfe.RelativeLigandProtocol.default_settings())


@pytest.fixture
def protocol_unit(protocol, benzene_system, toluene_system, benzene_to_toluene_mapping):
    pus = protocol.create(
        stateA=benzene_system, stateB=toluene_system,
        mapping={'ligand': benzene_to_toluene_mapping},
    )
    return list(pus.protocol_units)[0]


@pytest.mark.skip
class TestRelativeLigandProtocolResult(GufeTokenizableTestsMixin):
    cls = openmm_rfe.RelativeLigandProtocolResult
    repr = ""
    key = ""

    @pytest.fixture()
    def instance(self):
        pass


class TestRelativeLigandProtocol(GufeTokenizableTestsMixin):
<<<<<<< HEAD
    cls = openmm_rfe.RelativeLigandProtocol
    key = "RelativeLigandProtocol-b2e04d34a8dbc3fc67a2ae27cd07c813"
    repr = "<RelativeLigandProtocol-b2e04d34a8dbc3fc67a2ae27cd07c813>"
=======
    cls = openmm_rbfe.RelativeLigandProtocol
    key = "RelativeLigandProtocol-49573953bc1a31718c59ef874461d4d0"
    repr = "<RelativeLigandProtocol-49573953bc1a31718c59ef874461d4d0>"
>>>>>>> 9434eacb

    @pytest.fixture()
    def instance(self, protocol):
        return protocol


class TestRelativeLigandProtocolUnit(GufeTokenizableTestsMixin):
    cls = openmm_rfe.RelativeLigandProtocolUnit
    repr = "RelativeLigandProtocolUnit(benzene toluene repeat 2 generation 0)"
    key = None

    @pytest.fixture()
    def instance(self, protocol_unit):
        return protocol_unit

    def test_key_stable(self):
        pytest.skip()<|MERGE_RESOLUTION|>--- conflicted
+++ resolved
@@ -38,15 +38,9 @@
 
 
 class TestRelativeLigandProtocol(GufeTokenizableTestsMixin):
-<<<<<<< HEAD
-    cls = openmm_rfe.RelativeLigandProtocol
-    key = "RelativeLigandProtocol-b2e04d34a8dbc3fc67a2ae27cd07c813"
-    repr = "<RelativeLigandProtocol-b2e04d34a8dbc3fc67a2ae27cd07c813>"
-=======
     cls = openmm_rbfe.RelativeLigandProtocol
     key = "RelativeLigandProtocol-49573953bc1a31718c59ef874461d4d0"
     repr = "<RelativeLigandProtocol-49573953bc1a31718c59ef874461d4d0>"
->>>>>>> 9434eacb
 
     @pytest.fixture()
     def instance(self, protocol):
