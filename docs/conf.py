--- conflicted
+++ resolved
@@ -50,13 +50,10 @@
     "sphinx.ext.intersphinx",
     "sphinx.ext.autosummary",
     "docs._ext.sass",
-<<<<<<< HEAD
     "myst_parser",
     "nbsphinx",
     "nbsphinx_link",
-=======
     "sphinx.ext.mathjax",
->>>>>>> ba534bef
 ]
 
 intersphinx_mapping = {
