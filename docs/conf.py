--- conflicted
+++ resolved
@@ -33,10 +33,7 @@
     'myst_parser',
     'sphinx_click.ext',
     'sphinxcontrib.autodoc_pydantic',
-<<<<<<< HEAD
     'sphinx.ext.todo',
-=======
->>>>>>> 78e94d8d
 ]
 
 # Add any paths that contain templates here, relative to this directory.
