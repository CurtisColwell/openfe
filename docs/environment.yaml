name: openfe-docs
channels:
- https://conda.anaconda.org/jaimergp/label/unsupported-cudatoolkit-shim
- https://conda.anaconda.org/conda-forge
dependencies:
- autodoc-pydantic<2.0
- openff-models>=0.0.5
- openff-toolkit >=0.13.0
- openff-units
- openmm
- packaging
- plugcli
- python=3.10
- sphinx<7
- sphinx-click
- gitpython
- tqdm
- libsass
<<<<<<< HEAD
- cinnabar
=======
- nbsphinx
- nbsphinx-link
- myst-parser
>>>>>>> d225bd0d
- pip:
  - sphinx-design
  - sphinx-toolbox
  - sphinx<7
  - git+https://github.com/OpenFreeEnergy/gufe@main
  - git+https://github.com/OpenFreeEnergy/ofe-sphinx-theme@main

# These are added automatically by RTD, so we include them here
# for a consistent environment.
- mock
- pillow
- sphinx
- sphinx_rtd_theme<|MERGE_RESOLUTION|>--- conflicted
+++ resolved
@@ -16,13 +16,10 @@
 - gitpython
 - tqdm
 - libsass
-<<<<<<< HEAD
 - cinnabar
-=======
 - nbsphinx
 - nbsphinx-link
 - myst-parser
->>>>>>> d225bd0d
 - pip:
   - sphinx-design
   - sphinx-toolbox
