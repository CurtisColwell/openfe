# This code is part of OpenFE and is licensed under the MIT license.
# For details, see https://github.com/OpenFreeEnergy/openfe

import click
from openfecli.utils import write, print_duration
from openfecli import OFECommandPlugin
from openfecli.parameters import (
<<<<<<< HEAD
    MOL_DIR, PROTEIN, OUTPUT_DIR, COFACTORS, YAML_OPTIONS, NCORES, OVERWRITE
=======
    MOL_DIR, PROTEIN, OUTPUT_DIR, COFACTORS, YAML_OPTIONS, N_PROTOCOL_REPEATS
>>>>>>> 00445dcf
)

def plan_rbfe_network_main(
    mapper,
    mapping_scorer,
    ligand_network_planner,
    small_molecules,
    solvent,
    protein,
    cofactors,
<<<<<<< HEAD
    partial_charge_settings,
    processors,
    overwrite_charges
=======
    n_protocol_repeats,
>>>>>>> 00445dcf
):
    """Utility method to plan a relative binding free energy network.

    Parameters
    ----------
    mapper : list[LigandAtomMapper]
        list of mappers to use to generate the mapping
    mapping_scorer : Callable
        scorer, that evaluates the generated mappings
    ligand_network_planner : Callable
        function building the network from the ligands, mappers and mapping_scorer
    small_molecules : Iterable[SmallMoleculeComponent]
        ligands of the system
    solvent : SolventComponent
        Solvent component used for solvation
    protein : ProteinComponent
        protein component for complex simulations, to which the ligands are bound
    cofactors : Iterable[SmallMoleculeComponent]
        any cofactors alongside the protein, can be empty list
<<<<<<< HEAD
    partial_charge_settings : OpenFFPartialChargeSettings
        how to assign partial charges to the input ligands
        (if they don't already have partial charges).
    processors: int
        The number of processors that should be used when generating the charges
    overwrite_charges: bool
        If any partial charges already present on the small molecules should be overwritten
=======
    n_protocol_repeats: int
        number of completely independent repeats of the entire sampling process
>>>>>>> 00445dcf

    Returns
    -------
    Tuple[AlchemicalNetwork, LigandNetwork]
        Alchemical network with protocol for executing simulations, and the
        associated ligand network
    """

    from openfe.setup.alchemical_network_planner.relative_alchemical_network_planner import (
        RBFEAlchemicalNetworkPlanner,
    )
<<<<<<< HEAD
    from openfe.protocols.openmm_utils.charge_generation import bulk_assign_partial_charges

    write("assigning ligand partial charges -- this may be slow")

    charged_small_molecules = bulk_assign_partial_charges(
        molecules=small_molecules,
        overwrite=overwrite_charges,
        method=partial_charge_settings.partial_charge_method,
        toolkit_backend=partial_charge_settings.off_toolkit_backend,
        generate_n_conformers=partial_charge_settings.number_of_conformers,
        nagl_model=partial_charge_settings.nagl_model,
        processors=processors
    )

    if cofactors:
        write("assigning cofactor partial charges -- this may be slow")

        cofactors = bulk_assign_partial_charges(
            molecules=cofactors,
            overwrite=overwrite_charges,
            method=partial_charge_settings.partial_charge_method,
            toolkit_backend=partial_charge_settings.off_toolkit_backend,
            generate_n_conformers=partial_charge_settings.number_of_conformers,
            nagl_model=partial_charge_settings.nagl_model,
            processors=processors
        )
=======
    from openfe.setup.alchemical_network_planner.relative_alchemical_network_planner import RelativeHybridTopologyProtocol

    protocol_settings = RelativeHybridTopologyProtocol.default_settings()
    protocol_settings.protocol_repeats = n_protocol_repeats
    protocol = RelativeHybridTopologyProtocol(protocol_settings)
>>>>>>> 00445dcf

    network_planner = RBFEAlchemicalNetworkPlanner(
        mappers=mapper,
        mapping_scorer=mapping_scorer,
        ligand_network_planner=ligand_network_planner,
        protocol=protocol
    )
    alchemical_network = network_planner(
        ligands=charged_small_molecules, solvent=solvent, protein=protein,
        cofactors=cofactors,
    )
    return alchemical_network, network_planner._ligand_network


@click.command(
    "plan-rbfe-network",
    short_help=(
        "Plan a relative binding free energy network, saved as JSON files "
        "for the quickrun command."
    )
)
@MOL_DIR.parameter(
    required=True, help=MOL_DIR.kwargs["help"] + " Any number of sdf paths."
)
@PROTEIN.parameter(
    multiple=False, required=True, default=None, help=PROTEIN.kwargs["help"]
)
@COFACTORS.parameter(
    multiple=True, required=False, default=None, help=COFACTORS.kwargs["help"]
)
@YAML_OPTIONS.parameter(
    multiple=False, required=False, default=None,
    help=YAML_OPTIONS.kwargs["help"],
)
@OUTPUT_DIR.parameter(
    help=OUTPUT_DIR.kwargs["help"] + " Defaults to `./alchemicalNetwork`.",
    default="alchemicalNetwork",
)
<<<<<<< HEAD
@NCORES.parameter(
    help=NCORES.kwargs["help"],
    default=1,
)
@OVERWRITE.parameter(
    help=OVERWRITE.kwargs["help"],
    default=OVERWRITE.kwargs["default"],
    is_flag=True
)
=======
@N_PROTOCOL_REPEATS.parameter(multiple=False, required=False, default=3, help=N_PROTOCOL_REPEATS.kwargs["help"])
>>>>>>> 00445dcf
@print_duration
def plan_rbfe_network(
        molecules: list[str], protein: str, cofactors: tuple[str],
        yaml_settings: str,
        output_dir: str,
<<<<<<< HEAD
        n_cores: int,
        overwrite_charges: bool
=======
        n_protocol_repeats: int,
>>>>>>> 00445dcf
):
    """
    Plan a relative binding free energy network, saved as JSON files for
    the quickrun command.

    This tool is an easy way to set up a RBFE calculation campaign.
    The JSON files this outputs can be used to run each leg of the campaign.
    openfe.
    The generated Network will be stored in a folder containing for each
    transformation a JSON file, that can be run with quickrun.

    By default, this tool makes the following choices:

    * Atom mappings performed by LOMAP, with settings max3d=1.0 and
      element_change=False
    * Minimal spanning network as the network planner, with LOMAP default
      score as the weight function
    * Water as solvent, with NaCl counter ions at 0.15 M concentration.
    * Protocol is the OpenMM-based relative hybrid topology protocol, with
      default settings.

    These choices can be customized by creating a settings yaml file,
    which is passed in via the ``-s settings.yaml`` option,
    which is detailed in the Options section.
    For more advanced setups, please consider using the Python layer of openfe.
    """
    from openfecli.plan_alchemical_networks_utils import plan_alchemical_network_output

    write("RBFE-NETWORK PLANNER")
    write("______________________")
    write("")

    write("Parsing in Files: ")

    # INPUT
    write("\tGot input: ")

    small_molecules = MOL_DIR.get(molecules)
    write(
        "\t\tSmall Molecules: "
        + " ".join([str(sm) for sm in small_molecules])
    )

    protein = PROTEIN.get(protein)
    write("\t\tProtein: " + str(protein))

    if cofactors is not None:
        cofactors = sum((COFACTORS.get(c) for c in cofactors), start=[])
    else:
        cofactors = []
    write("\t\tCofactors: " + str(cofactors))

    yaml_options = YAML_OPTIONS.get(yaml_settings)
    mapper_obj = yaml_options.mapper
    mapping_scorer = yaml_options.scorer
    ligand_network_planner = yaml_options.ligand_network_planner
    solvent = yaml_options.solvent
    partial_charge = yaml_options.partial_charge

    write("\t\tSolvent: " + str(solvent))
    write("")

    write("Using Options:")
    write("\tMapper: " + str(mapper_obj))

    # TODO:  write nice parameter
    write("\tMapping Scorer: " + str(mapping_scorer))

    # TODO:  write nice parameter
    write("\tNetwork Generation: " + str(ligand_network_planner))

    write("\tPartial Charge Generation: " + str(partial_charge.partial_charge_method))
    if overwrite_charges:
        write("\tOverwriting partial charges")
    write("")

    # DO
    write("Planning RBFE-Campaign:")
    alchemical_network, ligand_network = plan_rbfe_network_main(
        mapper=[mapper_obj],
        mapping_scorer=mapping_scorer,
        ligand_network_planner=ligand_network_planner,
        small_molecules=small_molecules,
        solvent=solvent,
        protein=protein,
        cofactors=cofactors,
<<<<<<< HEAD
        partial_charge_settings=partial_charge,
        processors=n_cores,
        overwrite_charges=overwrite_charges
=======
        n_protocol_repeats=n_protocol_repeats,
>>>>>>> 00445dcf
    )
    write("\tDone")
    write("")

    # OUTPUT
    write("Output:")
    write("\tSaving to: " + str(output_dir))
    plan_alchemical_network_output(
        alchemical_network=alchemical_network,
        ligand_network=ligand_network,
        folder_path=OUTPUT_DIR.get(output_dir),
    )


PLUGIN = OFECommandPlugin(
    command=plan_rbfe_network, section="Network Planning", requires_ofe=(0, 3)
)<|MERGE_RESOLUTION|>--- conflicted
+++ resolved
@@ -5,11 +5,7 @@
 from openfecli.utils import write, print_duration
 from openfecli import OFECommandPlugin
 from openfecli.parameters import (
-<<<<<<< HEAD
-    MOL_DIR, PROTEIN, OUTPUT_DIR, COFACTORS, YAML_OPTIONS, NCORES, OVERWRITE
-=======
-    MOL_DIR, PROTEIN, OUTPUT_DIR, COFACTORS, YAML_OPTIONS, N_PROTOCOL_REPEATS
->>>>>>> 00445dcf
+    MOL_DIR, PROTEIN, OUTPUT_DIR, COFACTORS, YAML_OPTIONS, NCORES, OVERWRITE, N_PROTOCOL_REPEATS
 )
 
 def plan_rbfe_network_main(
@@ -20,13 +16,10 @@
     solvent,
     protein,
     cofactors,
-<<<<<<< HEAD
+    n_protocol_repeats,
     partial_charge_settings,
     processors,
     overwrite_charges
-=======
-    n_protocol_repeats,
->>>>>>> 00445dcf
 ):
     """Utility method to plan a relative binding free energy network.
 
@@ -46,7 +39,9 @@
         protein component for complex simulations, to which the ligands are bound
     cofactors : Iterable[SmallMoleculeComponent]
         any cofactors alongside the protein, can be empty list
-<<<<<<< HEAD
+    n_protocol_repeats: int
+        number of completely independent repeats of the entire sampling process
+        any cofactors alongside the protein, can be empty list
     partial_charge_settings : OpenFFPartialChargeSettings
         how to assign partial charges to the input ligands
         (if they don't already have partial charges).
@@ -54,10 +49,6 @@
         The number of processors that should be used when generating the charges
     overwrite_charges: bool
         If any partial charges already present on the small molecules should be overwritten
-=======
-    n_protocol_repeats: int
-        number of completely independent repeats of the entire sampling process
->>>>>>> 00445dcf
 
     Returns
     -------
@@ -69,8 +60,12 @@
     from openfe.setup.alchemical_network_planner.relative_alchemical_network_planner import (
         RBFEAlchemicalNetworkPlanner,
     )
-<<<<<<< HEAD
+    from openfe.setup.alchemical_network_planner.relative_alchemical_network_planner import RelativeHybridTopologyProtocol
     from openfe.protocols.openmm_utils.charge_generation import bulk_assign_partial_charges
+
+    protocol_settings = RelativeHybridTopologyProtocol.default_settings()
+    protocol_settings.protocol_repeats = n_protocol_repeats
+    protocol = RelativeHybridTopologyProtocol(protocol_settings)
 
     write("assigning ligand partial charges -- this may be slow")
 
@@ -96,13 +91,6 @@
             nagl_model=partial_charge_settings.nagl_model,
             processors=processors
         )
-=======
-    from openfe.setup.alchemical_network_planner.relative_alchemical_network_planner import RelativeHybridTopologyProtocol
-
-    protocol_settings = RelativeHybridTopologyProtocol.default_settings()
-    protocol_settings.protocol_repeats = n_protocol_repeats
-    protocol = RelativeHybridTopologyProtocol(protocol_settings)
->>>>>>> 00445dcf
 
     network_planner = RBFEAlchemicalNetworkPlanner(
         mappers=mapper,
@@ -141,7 +129,7 @@
     help=OUTPUT_DIR.kwargs["help"] + " Defaults to `./alchemicalNetwork`.",
     default="alchemicalNetwork",
 )
-<<<<<<< HEAD
+@N_PROTOCOL_REPEATS.parameter(multiple=False, required=False, default=3, help=N_PROTOCOL_REPEATS.kwargs["help"])
 @NCORES.parameter(
     help=NCORES.kwargs["help"],
     default=1,
@@ -151,20 +139,14 @@
     default=OVERWRITE.kwargs["default"],
     is_flag=True
 )
-=======
-@N_PROTOCOL_REPEATS.parameter(multiple=False, required=False, default=3, help=N_PROTOCOL_REPEATS.kwargs["help"])
->>>>>>> 00445dcf
 @print_duration
 def plan_rbfe_network(
         molecules: list[str], protein: str, cofactors: tuple[str],
         yaml_settings: str,
         output_dir: str,
-<<<<<<< HEAD
+        n_protocol_repeats: int,
         n_cores: int,
         overwrite_charges: bool
-=======
-        n_protocol_repeats: int,
->>>>>>> 00445dcf
 ):
     """
     Plan a relative binding free energy network, saved as JSON files for
@@ -251,13 +233,10 @@
         solvent=solvent,
         protein=protein,
         cofactors=cofactors,
-<<<<<<< HEAD
+        n_protocol_repeats=n_protocol_repeats,
         partial_charge_settings=partial_charge,
         processors=n_cores,
         overwrite_charges=overwrite_charges
-=======
-        n_protocol_repeats=n_protocol_repeats,
->>>>>>> 00445dcf
     )
     write("\tDone")
     write("")
