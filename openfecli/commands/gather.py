--- conflicted
+++ resolved
@@ -154,32 +154,20 @@
         bind_unc = None
         hyd_unc = None
 
-<<<<<<< HEAD
-        if 'complex' in vals and 'solvent' in vals:
+        do_rbfe = (len(set_vals & {'complex', 'solvent'}) == 2)
+        do_rhfe = (len(set_vals & {'vacuum', 'solvent'}) == 2)
+
+        if do_rbfe:
             DG1_mag, DG1_unc, _ = vals['complex']
             DG2_mag, DG2_unc, _ = vals['solvent']
-=======
-        do_rbfe = (len(set_vals & {'complex', 'solvent'}) == 2)
-        do_rhfe = (len(set_vals & {'vacuum', 'solvent'}) == 2)
-
-        if do_rbfe:
-            DG1_mag, DG1_unc = vals['complex']
-            DG2_mag, DG2_unc = vals['solvent']
->>>>>>> 2b762c60
             if not ((DG1_mag is None) or (DG2_mag is None)):
                 # DDG(2,1)bind = DG(1->2)complex - DG(1->2)solvent
                 DDGbind = (DG1_mag - DG2_mag).m
                 bind_unc = np.sqrt(np.sum(np.square([DG1_unc.m, DG2_unc.m])))
-<<<<<<< HEAD
-        elif 'solvent' in vals and 'vacuum' in vals:
+
+        if do_rhfe:
             DG1_mag, DG1_unc, _ = vals['solvent']
             DG2_mag, DG2_unc, _ = vals['vacuum']
-=======
-
-        if do_rhfe:
-            DG1_mag, DG1_unc = vals['solvent']
-            DG2_mag, DG2_unc = vals['vacuum']
->>>>>>> 2b762c60
             if not ((DG1_mag is None) or (DG2_mag is None)):
                 DDGhyd = (DG1_mag - DG2_mag).m
                 hyd_unc = np.sqrt(np.sum(np.square([DG1_unc.m, DG2_unc.m])))
@@ -212,15 +200,9 @@
             writer.writerow([ligA, ligB, DDGhyd, hyd_unc])
 
 
-<<<<<<< HEAD
-def _write_dg_raw(legs, writer):
+def _write_dg_raw(legs, writer, allow_partial):
     writer.writerow(["leg", "ligand_i", "ligand_j", "repeat", "generation",
                      "DG(i->j) (kcal/mol)", "MBAR uncertainty (kcal/mol)"])
-=======
-def _write_dg_raw(legs, writer, allow_partial):
-    writer.writerow(["leg", "ligand_i", "ligand_j", "DG(i->j) (kcal/mol)",
-                     "uncertainty (kcal/mol)"])
->>>>>>> 2b762c60
     for ligpair, vals in sorted(legs.items()):
         name = ', '.join(ligpair)
         for simtype, (m, u, unit_res) in sorted(vals.items()):
